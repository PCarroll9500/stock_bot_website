{
<<<<<<< HEAD
  "updated_at": "2025-08-11T00:19:09.358507-04:00",
=======
  "updated_at": "2025-08-11T00:30:32.449528-04:00",
>>>>>>> eede7aeb
  "title": "Inf Money Stock Bot",
  "invested_cost_basis": 10000.0,
  "equity_series": [
    {
      "date": "2025-08-09",
      "equity": 10000.0
    },
    {
      "date": "2025-08-10",
      "equity": 10200.0
    },
    {
      "date": "2025-08-11",
      "equity": 10500.0
    }
  ],
  "positions": [
    {
      "ticker": "BBIO",
      "qty": 10.0,
      "avg_price": 100.0
    },
    {
      "ticker": "TSLA",
      "qty": 10.0,
      "avg_price": 100.0
    },
    {
      "ticker": "AVXL",
      "qty": 10.0,
      "avg_price": 100.0
    },
    {
      "ticker": "AFRM",
      "qty": 10.0,
      "avg_price": 100.0
    },
    {
      "ticker": "MSTR",
      "qty": 10.0,
      "avg_price": 100.0
    },
    {
      "ticker": "NVDA",
      "qty": 10.0,
      "avg_price": 100.0
    },
    {
      "ticker": "NBTX",
      "qty": 10.0,
      "avg_price": 100.0
    },
    {
      "ticker": "PLTR",
      "qty": 10.0,
      "avg_price": 100.0
    },
    {
      "ticker": "BMBL",
      "qty": 10.0,
      "avg_price": 100.0
    },
    {
      "ticker": "GILD",
      "qty": 10.0,
      "avg_price": 100.0
    }
  ],
  "picks": [
    {
      "ticker": "BBIO",
      "reason": "BridgeBio Pharma recently received FDA approval for their drug Acoramidis, sparking significant investor interest and rapid price movement."
    },
    {
      "ticker": "TSLA",
      "reason": "Recent leaked email revealing plans to increase production by 50% this quarter, fueling social media frenzy and buy interest."
    },
    {
      "ticker": "AVXL",
      "reason": "Positive Phase 3 trial results for Alzheimer's treatment released today."
    },
    {
      "ticker": "AFRM",
      "reason": "Affirm Holdings soared due to announcing a major partnership with Amazon for exclusive buy-now-pay-later options, creating a strong catalyst for today's price surge."
    },
    {
      "ticker": "MSTR",
      "reason": "Bitcoin's surge above a key technical level has spurred massive buy volumes and social media hype, making MicroStrategy, a large holder of Bitcoin, poised for a significant spike."
    },
    {
      "ticker": "NVDA",
      "reason": "Recent positive comments from U.S. politicians over the AI technology investment surge are driving heavy interest and volume in NVIDIA today."
    },
    {
      "ticker": "NBTX",
      "reason": "Nanobiotix (NBTX) announced highly positive data from its pivotal phase 3 trial for a cancer treatment, igniting a strong surge in pre-market activity."
    },
    {
      "ticker": "PLTR",
      "reason": "Palantir Technologies surges as it releases groundbreaking new AI product that has generated substantial buzz on social media and investor forums."
    },
    {
      "ticker": "BMBL",
      "reason": "Explosive pre-market momentum following a rumor of acquisition talks with a major tech firm, fueling high-volume speculation."
    },
    {
      "ticker": "GILD",
      "reason": "An unexpected FDA approval for one of Gilead Sciences' new drugs announced this morning is driving significant market reaction and could surge the stock price today."
    }
  ]
}<|MERGE_RESOLUTION|>--- conflicted
+++ resolved
@@ -1,9 +1,5 @@
 {
-<<<<<<< HEAD
-  "updated_at": "2025-08-11T00:19:09.358507-04:00",
-=======
   "updated_at": "2025-08-11T00:30:32.449528-04:00",
->>>>>>> eede7aeb
   "title": "Inf Money Stock Bot",
   "invested_cost_basis": 10000.0,
   "equity_series": [
